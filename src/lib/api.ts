--- conflicted
+++ resolved
@@ -757,11 +757,7 @@
   toCurrency: string
 ): Promise<HistoricalDataPoint[]> => {
   try {
-<<<<<<< HEAD
-    const url = `${API_BASE_URL}/api/v2/currency/rates/${fromCurrency}/${toCurrency}/historical`;
-=======
     const url = `https://foresight-backend-v2.devkitty.pro/api/v1/currency/rates/${fromCurrency}/${toCurrency}/historical`;
->>>>>>> 01f3ac38
     const response = await axios.post(url);
     console.log(response);
 
