--- conflicted
+++ resolved
@@ -1,8 +1,5 @@
-<<<<<<< HEAD
 import axios from "axios";
 
-=======
->>>>>>> d7046b01
 /**
  * Fetches the current exchange rate between two currencies
  */
@@ -60,14 +57,14 @@
   meanAbsoluteError?: number;
   backtestValues?: PredictionValue[];
 }
-<<<<<<< HEAD
 interface HistoricalDataPoint {
   date: string;
   open: number;
   high: number;
   low: number;
   close: number;
-=======
+  backtestValues?: PredictionValue[];
+}
 
 // Interface for Currency News Articles
 export interface NewsArticle {
@@ -108,7 +105,6 @@
       currency: string;
     };
   }>;
->>>>>>> d7046b01
 }
 
 // Fetch currency news for a specific currency (one currency at a time)
@@ -312,19 +308,11 @@
     
     // Add timestamp to prevent browser caching
     queryParams.append('_t', Date.now().toString());
-<<<<<<< HEAD
     
     // Use the proxy API route to avoid CORS issues
     console.log(`Fetching prediction data for ${fromCurrency}/${toCurrency}`);
     const response = await fetch(`/api/prediction?${queryParams.toString()}`);
     
-=======
-    
-    // Use the proxy API route to avoid CORS issues
-    console.log(`Fetching prediction data for ${fromCurrency}/${toCurrency}`);
-    const response = await fetch(`/api/prediction?${queryParams.toString()}`);
-    
->>>>>>> d7046b01
     if (!response.ok) {
       throw new Error(`Error fetching prediction: ${response.status}`);
     }
@@ -755,7 +743,6 @@
     if (!data || !data.volatility) {
       console.warn('Invalid volatility response structure', data);
       throw new Error(`No valid volatility data available for ${baseCurrency}/${targetCurrency}`);
-<<<<<<< HEAD
     }
     
     return data as VolatilityData;
@@ -780,8 +767,6 @@
 
     if (!timeSeriesData) {
       throw new Error('Invalid data format received from API');
-=======
->>>>>>> d7046b01
     }
 
     // Map and format the data to HistoricalDataPoint array
@@ -795,7 +780,6 @@
       })
     );
     
-<<<<<<< HEAD
 
     // Sort chronologically (oldest to newest)
     formattedData.sort((a, b) => new Date(a.date).getTime() - new Date(b.date).getTime());
@@ -806,11 +790,3 @@
     throw error;
   }
 };
-=======
-    return data as VolatilityData;
-  } catch (error) {
-    console.error('Error in fetchVolatilityData:', error);
-    throw error;
-  }
-};
->>>>>>> d7046b01
