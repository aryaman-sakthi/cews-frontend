--- conflicted
+++ resolved
@@ -8,11 +8,7 @@
 
   try {
     // Make the request from the server side to avoid CORS issues
-<<<<<<< HEAD
-
-=======
->>>>>>> d7046b01
-    const response = await fetch(`https://cews-backend.onrender.com/api/v1/currency/rates/${from}/${to}/`);
+    const response = await fetch(`https://foresight-backend.devkitty.pro/api/v1/currency/rates/${from}/${to}/`);
     
     if (!response.ok) {
       // If the API request fails, return an error
